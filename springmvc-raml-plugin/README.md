## Spring MVC-RAML Synchronizer Plugin
The Spring MVC-RAML Synchronizer project aims to provide a live representation of the endpoints exposed in a project by using the Spring MVC Annotation in that project as the single source of truth. This can be used to either generate RAML code from Spring annotations, or to keep hand-written RAML files in sync with the Spring MVC implementation by cross-checking the contract with the implementation. In the third usage mode you can generate Spring MVC server endpoints (RestControllers) from a provided RAML document.

The project will extract information using reflection and source inspection (for JavaDoc) so as to expose all information available to it.

The project provides two artifacts - A maven plugin designed to be run on Java 8 code which has been compiled with argument name information. A seperate project is also supplied that allows the use of custom annotations such as @Example which can be used to embed example inputs or outputs.
![PhoenixNAP Logo](https://phoenixnap.com/wp-content/themes/phoenixnap-v2/img/v2/logo.svg)

## Documentation & Getting Support
Usage and documentation are available in the Javadoc and README.md (this file). Kindly contact the developers via email (available in the pom files) if required or open an [Issue][] in our tracking system.

### Prerequisites

[Git][] and [JDK 8 update 20 or later][JDK8 build]

Be sure that your `JAVA_HOME` environment variable points to the `jdk1.8.0` folder
extracted from the JDK download.

## License
The SpringMVC-To-RAML plugin  is released under version 2.0 of the [Apache License][].

## Usage 1 - Generating RAML from Implementation

### Sample Maven Code 

The first step is to download and compile these projects using Maven. Simply run mvn clean install in the parent directory and both the plugin and annotations artifacts will be compiled. These can optionally be deployed to your
Artifactory or similar repo.


Then simply include the following code in the POM of the project you wish to generate RAML for

```
<plugin>
  <groupId>com.phoenixnap.oss</groupId>
  <artifactId>springmvc-raml-plugin</artifactId>
  <version>x.x.x</version>
  <configuration>
    <outputRamlFilePath>/src/main/resources/public/raml/api.raml</outputRamlFilePath>
	<javaDocPath>D:/</javaDocPath>
    <restBasePath>/</restBasePath>
    <version>0.0.1</version>
    <restrictOnMediaType>false</restrictOnMediaType>
	<ignoredList>
	   <param>com.package.to.ignore</param>
	   <param>com.specificClass.to.ignore.ClassName</param>
	</ignoredList>
	<dependencyPackagesList>
	   <param>com.package.in.dependency.jar.to.include</param>
	</dependencyPackagesList>
  </configuration>
  <executions>
    <execution>
      <id>generate-springmvc-api-docs</id>
      <phase>compile</phase>
      <goals>
        <goal>generate-springmvc-api-docs</goal>
      </goals>
    </execution>
  </executions>
</plugin>
```

### outputRamlFilePath
(required) Relative file path where the RAML document will be saved to

### createPathIfMissing
(optional, default: false) If this is set to true, we will create the path directories if they don't exist

### removeOldOutput
(optional, default: false) If this is set to true, we will empty the output directory before generation occurs

### javaDocPath
(optional) Absolute path to a folder which will be used to search for JavaDoc. This folder should contain all source of controllers being scanned. Using root folders for this may increase scanning time. If this is not supplied, the scanner will default to the current project folder

### defaultMediaType
(optional, default: application/json) Default media Type to be used in returns/consumes where these are not specified in the code

### restBasePath
(required) Base URL relative to the generated RAML file for the APIs to be accessed at runtime

### version
(optional, default: "1") Version of the API being represented in this generation

### restrictOnMediaType
(optional, default: false) If this is set to true, we will only parse methods that consume, produce or accept the requested defaultMediaType

### ignoredList
(optional, default: empty) If classes or packages are included in this list, they will not be included in the generated model

### dependencyPackagesList
(optional, default: empty) If packages are included in this list, they will be also added to the packages that will be scanned

### documentationSuffix
(optional, default: -doc.md) The file extension that will be used to determine files that should be included as documents and linked to the generated RAML file

## Usage 2 - Style Checking RAML document and Verifying against Implementation

### Sample Maven Code 

The first step is to download and compile these projects using Maven. Simply run mvn clean install in the parent directory and both the plugin and annotations artifacts will be compiled. These can optionally be deployed to your
Artifactory or similar repo.


Then simply include the following code in the POM of the project you wish to generate RAML for

```
<plugin>
  <groupId>com.phoenixnap.oss</groupId>
  <artifactId>springmvc-raml-plugin</artifactId>
  <version>x.x.x</version>
  <configuration>
    <ramlToVerifyPath>/src/main/resources/public/raml/api.raml</ramlToVerifyPath>
	<javaDocPath>D:/</javaDocPath>
    <performStyleChecks>true</performStyleChecks>
	<checkForResourceExistence>true</checkForResourceExistence>
	<checkForActionExistence>true</checkForActionExistence>
	<checkForQueryParameterExistence>true</checkForQueryParameterExistence>
	<checkForPluralisedResourceNames>true</checkForPluralisedResourceNames>
	<checkForSpecialCharactersInResourceNames>true</checkForSpecialCharactersInResourceNames>
	<checkForDefinitionOf40xResponseInSecuredResource>true</checkForDefinitionOf40xResponseInSecuredResource>
	<breakBuildOnWarnings>false</breakBuildOnWarnings>
    <logWarnings>true</logWarnings>
    <logErrors>true</logErrors>	
	<ignoredList>
	   <param>com.package.to.ignore</param>
	   <param>com.specificClass.to.ignore.ClassName</param>
	</ignoredList>
	<dependencyPackagesList>
	   <param>com.package.in.dependency.jar.to.include</param>
	</dependencyPackagesList>
  </configuration>
  <executions>
    <execution>
      <id>generate-springmvc-api-docs</id>
      <phase>compile</phase>
      <goals>
        <goal>verify-springmvc-api-docs</goal>
      </goals>
    </execution>
  </executions>
</plugin>
```

### ramlToVerifyPath
(required) Relative file path where the RAML document to verify will be loaded from.

### javaDocPath
(optional) Absolute path to a folder which will be used to search for JavaDoc. This folder should contain all source of controllers being scanned. Using root folders for this may increase scanning time. If this is not supplied, the scanner will default to the current project folder

### performStyleChecks
(optional, default: true) Flag that will enable or disable Style Checking of the RAML file. If this is set to false it will override other style check flags

### checkForResourceExistence
(optional, default: true) Flag that will enable or disable Checks for existence of Resources 

### checkForActionExistence
(optional, default: true) Flag that will enable or disable Checks for existence of Actions/Verbs

### checkForActionContentType
(optional, default: true) Flag that will enable or disable Checks for content type in request/response of Actions/Verbs

### checkForQueryParameterExistence
(optional, default: true) Flag that will enable or disable checks for existence of query parameters

### checkForPluralisedResourceNames
(optional, default: true) Flag that will enable or disable checks for plural resources names

### checkForSpecialCharactersInResourceNames
(optional, default: true) Flag that will enable or disable checks for special characters in URLs

### checkForDefinitionOf40xResponseInSecuredResource
(optional, default: true) Flag that will enable or disable checks for 401 and 403 responses for secured resources

### ignoredList
(optional, default: empty) If classes or packages are included in this list, they will not be included in the generated model

### dependencyPackagesList
(optional, default: empty) If packages are included in this list, they will be also added to the packages that will be scanned

### breakBuildOnWarnings
(optional, default: false) Flag that will enable or disable braking of the build if Warnings are found

### logWarnings
(optional, default: false) Flag that will enable or disable logging of warning level issues to standard out if found

### logErrors
(optional, default: false) Flag that will enable or disable logging of error level Issues to standard out if found

## Usage 3 - Generating SpringMVC Server Endpoints from a RAML file

### Sample Maven Code 

The first step is to download and compile these projects using Maven. Simply run mvn clean install in the parent directory and both the plugin and annotations artifacts will be compiled. These can optionally be deployed to your
Artifactory or similar repo.


Then simply include the following code in the POM of the project you wish to generate RAML for

```
<plugin>
  <groupId>com.phoenixnap.oss</groupId>
  <artifactId>springmvc-raml-plugin</artifactId>
  <version>x.x.x</version>
  <configuration>
    <ramlPath></ramlPath>
	<outputRelativePath>/src/generated</outputRelativePath>
    <addTimestampFolder>false</addTimestampFolder>
    <basePackage>com.gen.wow</basePackage>
    <baseUri>/api</baseUri>
	<seperateMethodsByContentType>false</seperateMethodsByContentType>
  </configuration>
  <executions>
    <execution>
      <id>generate-springmvc-endpoints</id>
      <phase>compile</phase>
      <goals>
        <goal>generate-springmvc-endpoints</goal>
      </goals>
    </execution>
  </executions>
</plugin>
```

### ramlPath
(required) The path to the file, relative to the project base directory

### outputRelativePath
(optional) Relative path where the generated Java classes will be saved to. Package structure folders will be created relative to this path.

### addTimestampFolder
(optional, default: false) Should an extra folder be generated using a timestamp to seperate generations

### basePackage
(required) Base package to be used for the java classes to be generated. Model objects will be added in the .model subpackage

### baseUri
(optional) Base URI for generated Spring controllers. This overrules the baseUri attribute from inside the .raml spec.

### rule
(optional, default: com.phoenixnap.oss.ramlapisync.generation.rules.Spring4ControllerStubRule) The rule class to be used for code generation. 

<<<<<<< HEAD
- com.phoenixnap.oss.ramlapisync.generation.rule.Spring4ControllerStubRule: 
The standard rule. It creates simple controller stubs classes with Spring MVC annotations and empty method bodies (like in v.0.2.4).
=======
### seperateMethodsByContentType
(optional, default: false) Should we generate seperate API methods for endpoints which define multiple content types in their 200 response. 

- com.phoenixnap.oss.ramlapisync.generation.RamlGenerator: 
The standard generator. It creates simple controller stubs classes with Spring MVC annotations and empty method bodies (like in v.0.2.4).
>>>>>>> d1a0c5c0
All you have to do is to implement the empty method body for each endpoint. This is simple and easy.
The drawback: When you regenerate the controller stubs your code will be overriden.

- com.phoenixnap.oss.ramlapisync.generation.rules.Spring4ControllerDecoratorRule: 
Creates a controller interface and a decorator with Spring MVC annotations for each top level endpoint.
The decorator implements the controller interface and delegates all method calls to an @Autowired ControllerDelegate.
So all you have to do is to provide an ControllerDelegate class which implements the controller interface.

- com.phoenixnap.oss.ramlapisync.generation.rules.Spring4ControllerInterfaceRule:
Creates an single interface with Spring MVC annotations for each top level endpoint.
All you have to do is to provide an implementation for the controller interface


## Contributing
[Pull requests][] are welcome; Be a good citizen and create unit tests for any bugs squished or features added

[Pull requests]: http://help.github.com/send-pull-requests
[Apache License]: http://www.apache.org/licenses/LICENSE-2.0
[Git]: http://help.github.com/set-up-git-redirect
[JDK8 build]: http://www.oracle.com/technetwork/java/javase/downloads
[Maven]: http://maven.apache.org/
[Issue]: https://github.com/phoenixnap/springmvc-raml-plugin/issues<|MERGE_RESOLUTION|>--- conflicted
+++ resolved
@@ -236,19 +236,14 @@
 ### baseUri
 (optional) Base URI for generated Spring controllers. This overrules the baseUri attribute from inside the .raml spec.
 
+### seperateMethodsByContentType
+(optional, default: false) Should we generate seperate API methods for endpoints which define multiple content types in their 200 response. 
+
 ### rule
 (optional, default: com.phoenixnap.oss.ramlapisync.generation.rules.Spring4ControllerStubRule) The rule class to be used for code generation. 
 
-<<<<<<< HEAD
 - com.phoenixnap.oss.ramlapisync.generation.rule.Spring4ControllerStubRule: 
 The standard rule. It creates simple controller stubs classes with Spring MVC annotations and empty method bodies (like in v.0.2.4).
-=======
-### seperateMethodsByContentType
-(optional, default: false) Should we generate seperate API methods for endpoints which define multiple content types in their 200 response. 
-
-- com.phoenixnap.oss.ramlapisync.generation.RamlGenerator: 
-The standard generator. It creates simple controller stubs classes with Spring MVC annotations and empty method bodies (like in v.0.2.4).
->>>>>>> d1a0c5c0
 All you have to do is to implement the empty method body for each endpoint. This is simple and easy.
 The drawback: When you regenerate the controller stubs your code will be overriden.
 
