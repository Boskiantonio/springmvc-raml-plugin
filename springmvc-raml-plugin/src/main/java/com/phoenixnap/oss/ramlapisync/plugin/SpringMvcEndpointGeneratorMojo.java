/*
 * Copyright 2002-2016 the original author or authors.
 * 
 * Licensed under the Apache License, Version 2.0 (the "License"); you may not use this file except in compliance with
 * the License. You may obtain a copy of the License at
 * 
 * http://www.apache.org/licenses/LICENSE-2.0
 * 
 * Unless required by applicable law or agreed to in writing, software distributed under the License is distributed on
 * an "AS IS" BASIS, WITHOUT WARRANTIES OR CONDITIONS OF ANY KIND, either express or implied. See the License for the
 * specific language governing permissions and limitations under the License.
 */
package com.phoenixnap.oss.ramlapisync.plugin;

import com.phoenixnap.oss.ramlapisync.data.ApiBodyMetadata;
import com.phoenixnap.oss.ramlapisync.data.ApiControllerMetadata;
import com.phoenixnap.oss.ramlapisync.generation.RamlParser;
import com.phoenixnap.oss.ramlapisync.generation.rules.Rule;
import com.phoenixnap.oss.ramlapisync.generation.rules.Spring4ControllerStubRule;
import com.sun.codemodel.JCodeModel;
import com.sun.codemodel.JDefinedClass;
import org.apache.maven.artifact.DependencyResolutionRequiredException;
import org.apache.maven.plugin.AbstractMojo;
import org.apache.maven.plugin.MojoExecutionException;
import org.apache.maven.plugin.MojoFailureException;
import org.apache.maven.plugin.descriptor.PluginDescriptor;
import org.apache.maven.plugins.annotations.Component;
import org.apache.maven.plugins.annotations.Mojo;
import org.apache.maven.plugins.annotations.Parameter;
import org.apache.maven.plugins.annotations.ResolutionScope;
import org.apache.maven.project.MavenProject;
import org.codehaus.plexus.classworlds.realm.ClassRealm;
import org.raml.model.Raml;
import org.springframework.util.StringUtils;

import java.io.File;
import java.io.IOException;
import java.net.MalformedURLException;
import java.util.List;
import java.util.Set;

/**
 * Maven Plugin MOJO specific to Generation of Spring MVC Endpoints from RAML documents.
 * 
 * @author Kurt Paris
 * @since 0.2.1
 */
@Mojo(name = "generate-springmvc-endpoints", requiresDependencyResolution = ResolutionScope.COMPILE_PLUS_RUNTIME, threadSafe = true)
public class SpringMvcEndpointGeneratorMojo extends AbstractMojo {

	/**
	 * Maven project - required for project info
	 */
	@Parameter(defaultValue = "${project}", required = true, readonly = true)
	protected MavenProject project;

	@Component
	private PluginDescriptor descriptor;
	
	/**
	 * Path to the raml document to be verified
	 */
	@Parameter(required = true, readonly = true, defaultValue = "")
	protected String ramlPath;
	
	/**
	 * Relative file path where the Java files will be saved to
	 */
	@Parameter(required = false, readonly = true, defaultValue = "")
	protected String outputRelativePath;
	
	/**
	 * IF this is set to true, we will only parse methods that consume, produce or accept the requested defaultMediaType
	 */
	@Parameter(required = false, readonly = true, defaultValue = "false")
	protected Boolean addTimestampFolder;
	
	/**
	 * Java package to be applied to the generated files
	 */
	@Parameter(required = true, readonly = true, defaultValue = "")
	protected String basePackage;

	/**
	 * The explicit base path under which the rest endpoints should be located.
	 * If overrules the baseUri setting in the raml spec.
	 */
	@Parameter(required = false, readonly = true)
	protected String baseUri;
	
	/**
	 * If set to true, we will generate seperate methods for different content types in the RAML
	 */
	@Parameter(required = false, readonly = true, defaultValue = "false")
	protected Boolean seperateMethodsByContentType;

	/**
	 * The full qualified name of the Rule that should be used for code generation.
	 */
	@Parameter(required = false, readonly = true, defaultValue = "com.phoenixnap.oss.ramlapisync.generation.rules.Spring4ControllerStubRule")
	protected String rule;

	private ClassRealm classRealm;

	protected void generateEndpoints() throws MojoExecutionException, MojoFailureException, IOException {
		
		String resolvedPath = project.getBasedir().getAbsolutePath();
		if (resolvedPath.endsWith(File.separator) || resolvedPath.endsWith("/")) {
			resolvedPath = resolvedPath.substring(0, resolvedPath.length()-1);
		}
		String resolvedRamlPath = project.getBasedir().getAbsolutePath();
		if (!ramlPath.startsWith(File.separator) && !ramlPath.startsWith("/")) {
			resolvedRamlPath += File.separator + ramlPath;
		} else {
			resolvedRamlPath += ramlPath;
		}
		
		Raml loadRamlFromFile = RamlParser.loadRamlFromFile( "file:"+resolvedRamlPath );
<<<<<<< HEAD
		RamlParser par = new RamlParser(basePackage, getBasePath(loadRamlFromFile));
=======
		RamlParser par = new RamlParser(basePackage, getBasePath(loadRamlFromFile), seperateMethodsByContentType);
		RamlGenerator gen = createRamlGenerator();
>>>>>>> d1a0c5c0
		Set<ApiControllerMetadata> controllers = par.extractControllers(loadRamlFromFile);

		if (StringUtils.hasText(outputRelativePath)) {
			if (!outputRelativePath.startsWith(File.separator) && !outputRelativePath.startsWith("/")) {
				resolvedPath += File.separator;
			}
			resolvedPath += outputRelativePath;
		} else {
			resolvedPath += "/generated-sources/";
		}

		File rootDir = new File (resolvedPath + (addTimestampFolder == true ? System.currentTimeMillis() : "") + "/");

		generateCode(controllers, rootDir);
	}

	private void generateCode(Set<ApiControllerMetadata> controllers, File rootDir) {
		for (ApiControllerMetadata met :controllers) {
			this.getLog().debug("");
			this.getLog().debug("-----------------------------------------------------------");
			this.getLog().debug(met.getName());
			this.getLog().debug("");

			Set<ApiBodyMetadata> dependencies = met.getDependencies();
			for (ApiBodyMetadata body : dependencies) {
				generateModelSources(met, body, rootDir);
			}

			generateControllerSource(met, rootDir);
		}
	}

	/*
	 * @return The configuration property <baseUri> (if set) or the baseUri from the RAML spec.
     */
	private String getBasePath(Raml loadRamlFromFile) {
		// we take the given baseUri from raml spec by default.
		String basePath = loadRamlFromFile.getBaseUri();

		// If the baseUri is explicitly set by the plugin configuration we take it.
		if(baseUri != null) {
			basePath = baseUri;
		}

		// Because we can't load an empty string parameter value from maven config
		// the user needs to set a single "/", to overrule the raml spec.
		if(basePath != null && basePath.equals("/")) {
			// We remove a single "/" cause the leading slash will be generated by the raml endpoints.
			basePath = "";
		}

		return basePath;
	}

	private Rule<JCodeModel, JDefinedClass, ApiControllerMetadata> loadRule() {
		Rule<JCodeModel, JDefinedClass, ApiControllerMetadata> ruleInstance = new Spring4ControllerStubRule();
		try {
			ruleInstance = (Rule<JCodeModel, JDefinedClass, ApiControllerMetadata>) getClassRealm().loadClass(rule).newInstance();
		} catch (Exception e) {
			getLog().error("Could not instantiate Rule "+ this.rule +". The default Rule will be used for code generation.", e);
		}
		return ruleInstance;
	}

	private ClassRealm getClassRealm() throws DependencyResolutionRequiredException, MalformedURLException {
		if(classRealm == null) {
			List<String> runtimeClasspathElements = project.getRuntimeClasspathElements();
			classRealm = descriptor.getClassRealm();
			for (String element : runtimeClasspathElements)
			{
				File elementFile = new File(element);
				classRealm.addURL(elementFile.toURI().toURL());
			}
		}
		return classRealm;
	}

	private void generateModelSources(ApiControllerMetadata met, ApiBodyMetadata body, File rootDir) {
		try {
            JCodeModel codeModel = body.getCodeModel();
            if (codeModel != null) {
                codeModel.build(rootDir);
            }
        } catch (IOException e) {
            e.printStackTrace();
            this.getLog().error("Could not build code model for " + met.getName(), e);
        }
	}

	private void generateControllerSource(ApiControllerMetadata met, File dir) {
		JCodeModel codeModel = new JCodeModel();
		loadRule().apply(met, codeModel);
		try {
			codeModel.build(dir);
		} catch (IOException e) {
			e.printStackTrace();
			this.getLog().error("Could not build code model for " + met.getName(), e);
		}
	}

	public void execute() throws MojoExecutionException, MojoFailureException {
		long startTime = System.currentTimeMillis();
		
		try {
			generateEndpoints();
		} catch (IOException e) {
			ClassLoaderUtils.restoreOriginalClassLoader();
			throw new MojoExecutionException(e, "Unexpected exception while executing Spring MVC Endpoint Generation Plugin.",
					e.toString());
		}
		
		this.getLog().info("Endpoint Generation Complete in:" + (System.currentTimeMillis() - startTime) + "ms");
	}

}<|MERGE_RESOLUTION|>--- conflicted
+++ resolved
@@ -87,7 +87,7 @@
 	 */
 	@Parameter(required = false, readonly = true)
 	protected String baseUri;
-	
+
 	/**
 	 * If set to true, we will generate seperate methods for different content types in the RAML
 	 */
@@ -116,12 +116,7 @@
 		}
 		
 		Raml loadRamlFromFile = RamlParser.loadRamlFromFile( "file:"+resolvedRamlPath );
-<<<<<<< HEAD
-		RamlParser par = new RamlParser(basePackage, getBasePath(loadRamlFromFile));
-=======
 		RamlParser par = new RamlParser(basePackage, getBasePath(loadRamlFromFile), seperateMethodsByContentType);
-		RamlGenerator gen = createRamlGenerator();
->>>>>>> d1a0c5c0
 		Set<ApiControllerMetadata> controllers = par.extractControllers(loadRamlFromFile);
 
 		if (StringUtils.hasText(outputRelativePath)) {
