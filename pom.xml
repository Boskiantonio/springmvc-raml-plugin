--- conflicted
+++ resolved
@@ -4,11 +4,13 @@
 
 	<groupId>com.phoenixnap.oss</groupId>
 	<artifactId>springmvc-raml-parent</artifactId>
-<<<<<<< HEAD
 	<version>0.3.1</version>
 	
-=======
-	<version>0.3.1-VI</version>
+	<name>Spring MVC to RAML Synchronizer</name>
+	<description>Parent pom to the SpringMVC RAML Generation/Verification Project</description>
+	<url>https://github.com/phoenixnap/springmvc-raml-plugin/</url>
+	<packaging>pom</packaging>
+
 	<dependencies>
 		<dependency>
 			<groupId>junit</groupId>
@@ -23,12 +25,6 @@
 			<scope>test</scope>
 		</dependency>
 	</dependencies>
-
->>>>>>> e2193891
-	<name>Spring MVC to RAML Synchronizer</name>
-	<description>Parent pom to the SpringMVC RAML Generation/Verification Project</description>
-	<url>https://github.com/phoenixnap/springmvc-raml-plugin/</url>
-	<packaging>pom</packaging> 
 
 	<developers>
 		<developer>
@@ -116,12 +112,16 @@
 		</dependency>
 	</dependencies>
   </dependencyManagement>
-
-	<distributionManagement>
-		<repository>
-			<id>vi.thirdparty</id>
-			<url>http://maven.virtual-identity.net/content/repositories/thirdparty/</url>
-		</repository>
-	</distributionManagement>
+  
+  <distributionManagement>
+  <snapshotRepository>
+    <id>ossrh</id>
+    <url>https://oss.sonatype.org/content/repositories/snapshots</url>
+  </snapshotRepository>
+  <repository>
+    <id>ossrh</id>
+    <url>https://oss.sonatype.org/service/local/staging/deploy/maven2/</url>
+  </repository>
+</distributionManagement>
 
 </project>
